--- conflicted
+++ resolved
@@ -316,18 +316,6 @@
 
 // YamsMetadataMigrations implementation
 std::vector<Migration> YamsMetadataMigrations::getAllMigrations() {
-<<<<<<< HEAD
-    return {createInitialSchema(),        createFTS5Tables(),
-            createMetadataIndexes(),      createRelationshipTables(),
-            createSearchTables(),         createCollectionIndexes(),
-            createKnowledgeGraphSchema(), createBinarySignatureSchema(),
-            createVectorSearchSchema(),   upgradeFTS5Tokenization(),
-            createTreeSnapshotsSchema(),  createTreeDiffsSchema(),
-            addPathIndexingSchema(),      chunkedPathIndexingBackfill(),
-            createPathTreeSchema(),       createSymbolMetadataSchema(),
-            addFTS5PorterStemmer(),       removeFTS5ContentType(),
-            createSessionIndexes()};
-=======
     return {createInitialSchema(),
             createFTS5Tables(),
             createMetadataIndexes(),
@@ -346,8 +334,8 @@
             createSymbolMetadataSchema(),
             addFTS5PorterStemmer(),
             removeFTS5ContentType(),
-            renameDocEntitiesToKgDocEntities()};
->>>>>>> d03f9483
+            renameDocEntitiesToKgDocEntities(),
+            createSessionIndexes()};
 }
 
 Migration YamsMetadataMigrations::createInitialSchema() {
@@ -2005,22 +1993,6 @@
     return m;
 }
 
-<<<<<<< HEAD
-Migration YamsMetadataMigrations::createSessionIndexes() {
-    Migration m;
-    m.version = 19;
-    m.name = "Add session_id index for session-isolated memory";
-    m.created = std::chrono::system_clock::now();
-
-    m.upSQL = R"(
-        CREATE INDEX IF NOT EXISTS idx_metadata_session_id
-            ON metadata(key, value) WHERE key = 'session_id';
-    )";
-
-    m.downSQL = R"(
-        DROP INDEX IF EXISTS idx_metadata_session_id;
-    )";
-=======
 Migration YamsMetadataMigrations::renameDocEntitiesToKgDocEntities() {
     Migration m;
     m.version = 19;
@@ -2100,9 +2072,26 @@
         }
         return Result<void>();
     };
->>>>>>> d03f9483
 
     return m;
 }
 
+Migration YamsMetadataMigrations::createSessionIndexes() {
+    Migration m;
+    m.version = 20;
+    m.name = "Add session_id index for session-isolated memory";
+    m.created = std::chrono::system_clock::now();
+
+    m.upSQL = R"(
+        CREATE INDEX IF NOT EXISTS idx_metadata_session_id
+            ON metadata(key, value) WHERE key = 'session_id';
+    )";
+
+    m.downSQL = R"(
+        DROP INDEX IF EXISTS idx_metadata_session_id;
+    )";
+
+    return m;
+}
+
 } // namespace yams::metadata