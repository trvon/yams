--- conflicted
+++ resolved
@@ -87,33 +87,7 @@
                 } else if (detailed_) {
                     renderDaemonStatsDetailed(st, safeGet);
                 } else {
-<<<<<<< HEAD
-                    auto fmt = [&](const char* k) -> std::string {
-                        int64_t val = safeGet(k);
-                        if (val == 0)
-                            return std::string("n/a");
-                        return formatSize(static_cast<uint64_t>(val));
-                    };
-
-                    uint64_t docs =
-                        static_cast<uint64_t>(std::max<int64_t>(0, safeGet("storage_documents")));
-                    std::cout << "STOR : ok, docs=" << docs
-                              << ", logical=" << fmt("storage_logical_bytes")
-                              << ", physical=" << fmt("storage_physical_bytes");
-
-                    // Show savings if available
-                    int64_t dedupSaved = safeGet("casDedupSavedBytes");
-                    int64_t compressSaved = safeGet("casCompressSavedBytes");
-                    int64_t totalSaved = dedupSaved + compressSaved;
-                    if (totalSaved > 0) {
-                        std::cout << ", saved=" << formatSize(static_cast<uint64_t>(totalSaved))
-                                  << " (dedup=" << fmt("casDedupSavedBytes")
-                                  << ", compress=" << fmt("casCompressSavedBytes") << ")";
-                    }
-                    std::cout << "\n";
-=======
                     renderDaemonStatsCompact(st, safeGet);
->>>>>>> 412ec6e4
                 }
                 rendered = true;
             } while (false);
