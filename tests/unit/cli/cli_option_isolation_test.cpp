--- conflicted
+++ resolved
@@ -257,7 +257,6 @@
 
         std::filesystem::path p(desc);
 
-<<<<<<< HEAD
         // These should NOT be reasonable path names:
         // - Contains special characters like '[' or '('
         // - Contains multiple spaces (which is unusual for paths)
@@ -269,14 +268,9 @@
         bool hasDescriptionWords = desc.find("directory") != std::string::npos ||
                                    desc.find("file") != std::string::npos ||
                                    desc.find("path") != std::string::npos;
-        
-        EXPECT_TRUE(hasSpecialChars || isLongDescription || 
+
+        EXPECT_TRUE(hasSpecialChars || isLongDescription ||
                     containsMultipleSpaces || hasDescriptionWords)
-=======
-        // These should NOT be reasonable path names
-        EXPECT_TRUE(desc.find('[') != std::string::npos || desc.find('(') != std::string::npos ||
-                    desc.length() > 60)
->>>>>>> d03f9483
             << "Description '" << desc << "' looks too path-like, may indicate a bug";
     }
 }
